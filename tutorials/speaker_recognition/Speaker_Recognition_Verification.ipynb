--- conflicted
+++ resolved
@@ -58,11 +58,7 @@
    "source": [
     "In this tutorial, we shall first train these embeddings on speaker-related datasets, and then get speaker embeddings from a pretrained network for a new dataset. Since Google Colab has very slow read-write speeds, I'll be demonstrating this tutorial using [an4](http://www.speech.cs.cmu.edu/databases/an4/). \n",
     "\n",
-<<<<<<< HEAD
-    "Instead, if you'd like to try on a bigger dataset like [hi-mia](https://arxiv.org/abs/1912.01231) use the [get_hi-mia-data.py](https://github.com/NVIDIA/NeMo/blob/main/scripts/get_hi-mia_data.py) script to download the necessary files, extract them, also re-sample to 16Khz if any of these samples are not at 16Khz. "
-=======
     "Instead, if you'd like to try on a bigger dataset like [hi-mia](https://arxiv.org/abs/1912.01231) use the [get_hi-mia-data.py](https://github.com/NVIDIA/NeMo/blob/r1.0.0rc1/scripts/dataset_processing/get_hi-mia_data.py) script to download the necessary files, extract them, also re-sample to 16Khz if any of these samples are not at 16Khz. "
->>>>>>> b0f9f944
    ]
   },
   {
